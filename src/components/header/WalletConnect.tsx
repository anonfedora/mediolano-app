--- conflicted
+++ resolved
@@ -18,7 +18,6 @@
   const { connect, connectors } = useConnect();
   const { account, address } = useAccount();
   const { disconnect } = useDisconnect();
-<<<<<<< HEAD
   const [open, setOpen] = React.useState(false);
 
   React.useEffect(() => {
@@ -26,9 +25,6 @@
       setOpen(false);
     }
   }, [account]);
-=======
-  
->>>>>>> 7ff7b189
 
   return (
     <Dialog open={open} onOpenChange={setOpen}>
@@ -46,12 +42,8 @@
               : "Please connect to Starknet Sepolia *"}
           </DialogDescription>
         </DialogHeader>
-<<<<<<< HEAD
-        <div className="grid gap-4 py-4">
-=======
         <div className="grid gap-4">
 
->>>>>>> 7ff7b189
           {account ? (
             <div className="grid gap-4">
               
@@ -96,20 +88,12 @@
                 </Button>
               ))}
 
-<<<<<<< HEAD
-              <div className="alert alert-warning">
-                <p className="text-sm">
-                  The dApp is connected to the testnet. Please make sure your wallet is usng Starknet Sepolia to interact.
-                </p>
-              </div>
-=======
           <div className="alert alert-warning">
             <p className="text-sm">
              * Mediolano Dapp is under development and connected to the testnet. Please make sure your wallet is connect on <span className="bg-blue-100 p-1 round-lg">Starknet Sepolia</span> to interact.
             </p>
           </div>
 
->>>>>>> 7ff7b189
             </div>
           )}
         </div>
